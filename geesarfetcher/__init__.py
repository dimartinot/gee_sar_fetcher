"""geesarfetcher"""

__version__ = "0.3.0"

# LIBRARY IMPORTS
import ee
import warnings
from datetime import datetime, date, timedelta
<<<<<<< HEAD
from tqdm import tqdm
from functools import cmp_to_key
import numpy as np
from joblib import Parallel, delayed
=======
>>>>>>> 7152b8df
import os

# LOCAL IMPORTS
from .api import generate_image
from .api import get_pixel_values
from .api import get_point_pixel_values
from .api import get_timestamps_from_pixel_values
from .assertions import _fetch_assertions
from .assertions import _fetch_point_assertions


warnings.simplefilter(action="ignore")
<<<<<<< HEAD

if os.environ.get('READTHEDOCS') == False:
=======
warnings.filterwarnings('ignore')

if os.environ.get('READTHEDOCS') == None:
>>>>>>> 7152b8df
    ee.Initialize()

def fetch(
    top_left=None,
    bottom_right=None,
    coords=None,
    start_date: datetime = date.today()-timedelta(days=365),
    end_date: datetime = date.today(),
    ascending: bool = True,
    scale: int = 20,
    n_jobs: int = 8
):
    '''Fetches SAR data in the form of a dictionnary with image data as well as timestamps

    Parameters
    ----------
    top_left : tuple of float, optional
        Top left coordinates (lon, lat) of the Region 

    bottom_right : tuple of float, optional
        Bottom right coordinates (lon, lat) of the Region

    coords : tuple of tuple of float or list of list of float, optional
        If `top_left` and `bottom_right` are not specified, we expect `coords`
        to be a list (resp. tuple) of the form ``[top_left, bottom_right]``
        (resp. ``(top_left, bottom_right)``)

    start_date : datetime.datetime, optional
        First date of the time interval

    end_date : datetime.datetime, optional
        Last date of the time interval

    ascending : boolean, optional
        The trajectory to use when selecting data

    scale : int, optional
        Scale parameters of the getRegion() function. Defaulting at ``20``,
        change it to change the scale of the final data points. The highest,
        the lower the spatial resolution. Should be at least ``10``.

    n_jobs : int, optional
        Set the parallelisation factor (number of threads) for the GEE data
        access process. Set to 1 if no parallelisation required.

    Returns
    -------
    `dict`
        Dictionnary with four keys:

            ``"stacks"``
                4-D array containing db intensity measure (`numpy.ndarray`),
                ``(height, width, pol_count, time_series_length)`` 

            ``"coordinates"``
                3-D array containg coordinates where ``[:,:,0]`` provides
                access to latitude and ``[:,:,1]`` provides access to
                longitude, (`numpy.ndarray`), ``(height, width, 2)``

            ``"timestamps"``
                list of acquisition timestamps of size (time_series_length,)
                (`list of str`)

            ``"metadata"``
                Dictionnary describing data for each axis of the stack and the
                coordinates
    '''

    _fetch_assertions(top_left, bottom_right, coords, start_date, end_date, ascending, scale, n_jobs)    

    pixel_values = get_pixel_values(top_left=top_left, bottom_right=bottom_right, coords=coords, start_date=start_date, end_date=end_date, ascending=ascending, scale=scale, n_jobs=n_jobs)
    timestamps = get_timestamps_from_pixel_values(pixel_values)
    img, coordinates = generate_image(timestamps, pixel_values)

    return {
        "stack": img,
        "timestamps": timestamps,
        "coordinates": coordinates,
        "metadata": {
            "stack": {
                "axis_0": "height",
                "axis_1": "width",
                "axis_2": "polarisations (0:VV, 1:VH)",
                "axis_3": "timestamps"
            },
            "coordinates": {
                "axis_0": "height",
                "axis_1": "width",
                "axis_2": "0:latitude; 1:longitude",
            }
        }
    }

def fetch_point(
    coords,
    start_date: datetime = date.today()-timedelta(days=365),
    end_date: datetime = date.today(),
    ascending: bool = True,
    scale: int = 20,
    n_jobs: int = 8
):
    '''Fetches SAR data from a single coordinate point in the form of a dictionnary with image data as well as timestamps

    Parameters
    ----------
    coords : tuple of float
        Coordinates (lon, lat) of the point of interest 
    
    start_date : datetime.datetime, optional
        First date of the time interval

    end_date : datetime.datetime, optional
        Last date of the time interval

    ascending : boolean, optional
        The trajectory to use when selecting data

    scale : int, optional
        Scale parameters of the getRegion() function. Defaulting at ``20``,
        change it to change the scale of the final data points. The highest,
        the lower the spatial resolution. Should be at least ``10``.

    n_jobs : int, optional
        Set the parallelisation factor (number of threads) for the GEE data
        access process. Set to 1 if no parallelisation required.

    Returns
    -------
    `dict`
        Dictionnary with four keys:

            ``"stacks"``
                4-D array containing db intensity measure (`numpy.ndarray`),
               ``(1, 1, pol_count, time_series_length)`` 

            ``"coordinates"``
                3-D array containg coordinates where ``[:,:,0]`` provides
                access to latitude and ``[:,:,1]`` provides access to
                longitude, (`numpy.ndarray`), ``(1, 1, 2)``

            ``"timestamps"``
                list of acquisition timestamps of size (time_series_length,)
                (`list of str`)

            ``"metadata"``
                Dictionnary describing data for each axis of the stack and the
                coordinates

    '''

    _fetch_point_assertions(coords, start_date, end_date, ascending, scale, n_jobs)

    pixel_values = get_point_pixel_values(coords=coords, start_date=start_date, end_date=end_date, ascending=ascending, scale=scale, n_jobs=n_jobs)
    timestamps = get_timestamps_from_pixel_values(pixel_values)
    img, coordinates = generate_image(timestamps, pixel_values)

    return {
        "stack": img,
        "timestamps": timestamps,
        "coordinates": coordinates,
        "metadata": {
            "stack": {
                "axis_0": "height",
                "axis_1": "width",
                "axis_2": "polarisations (0:VV, 1:VH)",
                "axis_3": "timestamps"
            },
            "coordinates": {
                "axis_0": "height",
                "axis_1": "width",
                "axis_2": "0:latitude; 1:longitude",
            }
        }
    }<|MERGE_RESOLUTION|>--- conflicted
+++ resolved
@@ -6,13 +6,6 @@
 import ee
 import warnings
 from datetime import datetime, date, timedelta
-<<<<<<< HEAD
-from tqdm import tqdm
-from functools import cmp_to_key
-import numpy as np
-from joblib import Parallel, delayed
-=======
->>>>>>> 7152b8df
 import os
 
 # LOCAL IMPORTS
@@ -25,14 +18,9 @@
 
 
 warnings.simplefilter(action="ignore")
-<<<<<<< HEAD
-
-if os.environ.get('READTHEDOCS') == False:
-=======
 warnings.filterwarnings('ignore')
 
 if os.environ.get('READTHEDOCS') == None:
->>>>>>> 7152b8df
     ee.Initialize()
 
 def fetch(
